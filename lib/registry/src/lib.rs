//! High-level interactions with the WAPM backend.
//!
//! The GraphQL schema can be updated by running `make` in the Wasmer repo's
//! root directory.
//!
//! ```console
//! $ make update-graphql-schema
//! curl -sSfL https://registry.wapm.io/graphql/schema.graphql > lib/registry/graphql/schema.graphql
//! ```

use crate::config::Registries;
use anyhow::Context;
use core::ops::Range;
use reqwest::header::{ACCEPT, RANGE};
use std::fmt;
use std::io::{Read, Write};
use std::path::{Path, PathBuf};
use std::time::Duration;
use url::Url;

pub mod config;
pub mod graphql;
pub mod interface;
pub mod login;
pub mod package;
pub mod publish;
pub mod queries;
pub mod utils;

pub use crate::{
    config::{format_graphql, PartialWapmConfig},
    package::Package,
    queries::get_bindings_query::ProgrammingLanguage,
};

pub static PACKAGE_TOML_FILE_NAME: &str = "wasmer.toml";
pub static PACKAGE_TOML_FALLBACK_NAME: &str = "wapm.toml";

pub static GLOBAL_CONFIG_FILE_NAME: &str = "wasmer.toml";

#[derive(Debug, Clone, PartialEq, PartialOrd, Eq, Ord)]
pub struct PackageDownloadInfo {
    pub registry: String,
    pub package: String,
    pub version: String,
    pub is_latest_version: bool,
    pub commands: String,
    pub manifest: String,
    pub url: String,
    pub pirita_url: Option<String>,
}

pub fn get_package_local_dir(wasmer_dir: &Path, url: &str, version: &str) -> Option<PathBuf> {
    let checkouts_dir = get_checkouts_dir(wasmer_dir);
    let url_hash = Package::hash_url(url);
    let dir = checkouts_dir.join(format!("{url_hash}@{version}"));
    Some(dir)
}

pub fn try_finding_local_command(wasmer_dir: &Path, cmd: &str) -> Option<LocalPackage> {
    let local_packages = get_all_local_packages(wasmer_dir);
    for p in local_packages {
        let commands = p.get_commands();

        if commands.unwrap_or_default().iter().any(|c| c == cmd) {
            return Some(p);
        }
    }
    None
}

#[derive(Debug, Clone)]
pub struct LocalPackage {
    pub registry: String,
    pub name: String,
    pub version: String,
    pub path: PathBuf,
}

impl fmt::Display for LocalPackage {
    fn fmt(&self, f: &mut fmt::Formatter) -> fmt::Result {
        write!(
            f,
            "{}@{} (registry {}, located at {})",
            self.name,
            self.version,
            self.registry,
            self.path.display()
        )
    }
}

impl LocalPackage {
<<<<<<< HEAD
    pub fn get_path(&self, #[cfg(test)] _test_name: &str) -> Result<PathBuf, String> {
=======
    pub fn get_path(&self) -> Result<PathBuf, String> {
>>>>>>> d5adde84
        Ok(self.path.clone())
    }

    /// Returns the wasmer.toml path if it exists
    pub fn get_wasmer_toml_path(base_path: &Path) -> Result<PathBuf, anyhow::Error> {
        let path = base_path.join(PACKAGE_TOML_FILE_NAME);
        let fallback_path = base_path.join(PACKAGE_TOML_FALLBACK_NAME);
        if path.exists() {
            Ok(path)
        } else if fallback_path.exists() {
            Ok(fallback_path)
        } else {
            Err(anyhow::anyhow!(
                "neither {} nor {} exists",
                path.display(),
                fallback_path.display()
            ))
        }
    }

    /// Reads the wasmer.toml fron $PATH with wapm.toml as a fallback
    pub fn read_toml(base_path: &Path) -> Result<wasmer_toml::Manifest, String> {
        let wasmer_toml = std::fs::read_to_string(base_path.join(PACKAGE_TOML_FILE_NAME))
            .or_else(|_| std::fs::read_to_string(base_path.join(PACKAGE_TOML_FALLBACK_NAME)))
            .map_err(|_| {
                format!(
                    "Path {} has no {PACKAGE_TOML_FILE_NAME} or {PACKAGE_TOML_FALLBACK_NAME}",
                    base_path.display()
                )
            })?;
        let wasmer_toml = toml::from_str::<wasmer_toml::Manifest>(&wasmer_toml)
            .map_err(|e| format!("Could not parse toml for {:?}: {e}", base_path.display()))?;
        Ok(wasmer_toml)
    }

    pub fn get_commands(&self) -> Result<Vec<String>, String> {
        let path = self.get_path()?;
        let toml_parsed = Self::read_toml(&path)?;
        Ok(toml_parsed
            .command
            .unwrap_or_default()
            .iter()
            .map(|c| c.get_name())
            .collect())
    }
}

/// Returns the (manifest, .wasm file name), given a package dir
pub fn get_executable_file_from_path(
    package_dir: &Path,
    command: Option<&str>,
) -> Result<(wasmer_toml::Manifest, PathBuf), anyhow::Error> {
    let wasmer_toml = LocalPackage::read_toml(package_dir).map_err(|e| anyhow::anyhow!("{e}"))?;

    let name = wasmer_toml.package.name.clone();
    let version = wasmer_toml.package.version.clone();

    let commands = wasmer_toml.command.clone().unwrap_or_default();
    let entrypoint_module = match command {
        Some(s) => commands.iter().find(|c| c.get_name() == s).ok_or_else(|| {
            anyhow::anyhow!("Cannot run {name}@{version}: package has no command {s:?}")
        })?,
        None => {
            if commands.is_empty() {
                Err(anyhow::anyhow!(
                    "Cannot run {name}@{version}: package has no commands"
                ))
            } else if commands.len() == 1 {
                Ok(&commands[0])
            } else {
                Err(anyhow::anyhow!("  -> wasmer run {name}@{version} --command-name={0}", commands.first().map(|f| f.get_name()).unwrap()))
                .context(anyhow::anyhow!("{}", commands.iter().map(|c| format!("`{}`", c.get_name())).collect::<Vec<_>>().join(", ")))
                .context(anyhow::anyhow!("You can run any of those by using the --command-name=COMMAND flag"))
                .context(anyhow::anyhow!("The `{name}@{version}` package doesn't have a default entrypoint, but has multiple available commands:"))
            }?
        }
    };

    let module_name = entrypoint_module.get_module();
    let modules = wasmer_toml.module.clone().unwrap_or_default();
    let entrypoint_module = modules
        .iter()
        .find(|m| m.name == module_name)
        .ok_or_else(|| {
            anyhow::anyhow!(
                "Cannot run {name}@{version}: module {module_name} not found in {GLOBAL_CONFIG_FILE_NAME}"
            )
        })?;

    let entrypoint_source = package_dir.join(&entrypoint_module.source);

    Ok((wasmer_toml, entrypoint_source))
}

fn get_all_names_in_dir(dir: &PathBuf) -> Vec<(PathBuf, String)> {
    if !dir.is_dir() {
        return Vec::new();
    }

    let read_dir = match std::fs::read_dir(dir) {
        Ok(o) => o,
        Err(_) => return Vec::new(),
    };

    let entries = read_dir
        .map(|res| res.map(|e| e.path()))
        .collect::<Result<Vec<_>, std::io::Error>>();

    let registry_entries = match entries {
        Ok(o) => o,
        Err(_) => return Vec::new(),
    };

    registry_entries
        .into_iter()
        .filter_map(|re| Some((re.clone(), re.file_name()?.to_str()?.to_string())))
        .collect()
}

/// Returns a list of all locally installed packages
pub fn get_all_local_packages(wasmer_dir: &Path) -> Vec<LocalPackage> {
    let mut packages = Vec::new();

    let checkouts_dir = get_checkouts_dir(wasmer_dir);

    for (path, url_hash_with_version) in get_all_names_in_dir(&checkouts_dir) {
        let manifest = match LocalPackage::read_toml(&path) {
            Ok(o) => o,
            Err(_) => continue,
        };
        let url_hash = match url_hash_with_version.split('@').next() {
            Some(s) => s,
            None => continue,
        };
        let package =
            Url::parse(&Package::unhash_url(url_hash)).map(|s| s.origin().ascii_serialization());
        let host = match package {
            Ok(s) => s,
            Err(_) => continue,
        };
        packages.push(LocalPackage {
            registry: host,
            name: manifest.package.name,
            version: manifest.package.version.to_string(),
            path,
        });
    }

    packages
}

pub fn get_local_package(
    wasmer_dir: &Path,
    name: &str,
    version: Option<&str>,
) -> Option<LocalPackage> {
    get_all_local_packages(wasmer_dir)
        .iter()
        .find(|p| {
            if p.name != name {
                return false;
            }
            if let Some(v) = version {
                if p.version != v {
                    return false;
                }
            }
            true
        })
        .cloned()
}

pub fn query_command_from_registry(
    registry_url: &str,
    command_name: &str,
) -> Result<PackageDownloadInfo, String> {
    use crate::{
        graphql::execute_query,
        queries::{get_package_by_command_query, GetPackageByCommandQuery},
    };
    use graphql_client::GraphQLQuery;

    let q = GetPackageByCommandQuery::build_query(get_package_by_command_query::Variables {
        command_name: command_name.to_string(),
    });

    let response: get_package_by_command_query::ResponseData = execute_query(registry_url, "", &q)
        .map_err(|e| format!("Error sending GetPackageByCommandQuery:  {e}"))?;

    let command = response
        .get_command
        .ok_or_else(|| "GetPackageByCommandQuery: no get_command".to_string())?;

    let package = command.package_version.package.display_name;
    let version = command.package_version.version;
    let url = command.package_version.distribution.download_url;
    let pirita_url = command.package_version.distribution.pirita_download_url;

    Ok(PackageDownloadInfo {
        registry: registry_url.to_string(),
        package,
        version,
        is_latest_version: command.package_version.is_last_version,
        manifest: command.package_version.manifest,
        commands: command_name.to_string(),
        url,
        pirita_url,
    })
}

#[derive(Debug, Clone, PartialEq, Eq, PartialOrd)]
pub enum QueryPackageError {
    ErrorSendingQuery(String),
    NoPackageFound {
        name: String,
        version: Option<String>,
    },
}

impl fmt::Display for QueryPackageError {
    fn fmt(&self, f: &mut fmt::Formatter) -> fmt::Result {
        match self {
            QueryPackageError::ErrorSendingQuery(q) => write!(f, "error sending query: {q}"),
            QueryPackageError::NoPackageFound { name, version } => {
                write!(f, "no package found for {name:?} (version = {version:?})")
            }
        }
    }
}

#[derive(Debug, Clone, PartialEq, Eq, PartialOrd)]
pub enum GetIfPackageHasNewVersionResult {
    // if version = Some(...) and the ~/.wasmer/checkouts/.../{version} exists, the package is already installed
    UseLocalAlreadyInstalled {
        registry_host: String,
        namespace: String,
        name: String,
        version: String,
        path: PathBuf,
    },
    // if version = None, check for the latest version
    LocalVersionMayBeOutdated {
        registry_host: String,
        namespace: String,
        name: String,
        /// Versions that are already installed + whether they are
        /// older (true) or younger (false) than the timeout
        installed_versions: Vec<(String, bool)>,
    },
    // registry / namespace / name / version doesn't exist yet
    PackageNotInstalledYet {
        registry_url: String,
        namespace: String,
        name: String,
        version: Option<String>,
    },
}

/// Returns the download info of the packages, on error returns all the available packages
/// i.e. (("foo/python", "wapm.io"), ("bar/python" "wapm.io")))
pub fn query_package_from_registry(
    registry_url: &str,
    name: &str,
    version: Option<&str>,
) -> Result<PackageDownloadInfo, QueryPackageError> {
    use crate::{
        graphql::execute_query,
        queries::{get_package_version_query, GetPackageVersionQuery},
    };
    use graphql_client::GraphQLQuery;

    let q = GetPackageVersionQuery::build_query(get_package_version_query::Variables {
        name: name.to_string(),
        version: version.map(|s| s.to_string()),
    });

    let response: get_package_version_query::ResponseData = execute_query(registry_url, "", &q)
        .map_err(|e| {
            QueryPackageError::ErrorSendingQuery(format!("Error sending GetPackagesQuery: {e}"))
        })?;

    let v = response.package_version.as_ref().ok_or_else(|| {
        QueryPackageError::ErrorSendingQuery(format!("no package version for {name:?}"))
    })?;

    let manifest = toml::from_str::<wasmer_toml::Manifest>(&v.manifest).map_err(|e| {
        QueryPackageError::ErrorSendingQuery(format!("Invalid manifest for crate {name:?}: {e}"))
    })?;

    Ok(PackageDownloadInfo {
        registry: registry_url.to_string(),
        package: v.package.name.clone(),

        version: v.version.clone(),
        is_latest_version: v.is_last_version,
        manifest: v.manifest.clone(),

        commands: manifest
            .command
            .unwrap_or_default()
            .iter()
            .map(|s| s.get_name())
            .collect::<Vec<_>>()
            .join(", "),

        url: v.distribution.download_url.clone(),
        pirita_url: v.distribution.pirita_download_url.clone(),
    })
}

pub fn get_checkouts_dir(wasmer_dir: &Path) -> PathBuf {
    wasmer_dir.join("checkouts")
}

pub fn get_webc_dir(wasmer_dir: &Path) -> PathBuf {
    wasmer_dir.join("webc")
}

/// Convenience function that will unpack .tar.gz files and .tar.bz
/// files to a target directory (does NOT remove the original .tar.gz)
pub fn try_unpack_targz<P: AsRef<Path>>(
    target_targz_path: P,
    target_path: P,
    strip_toplevel: bool,
) -> Result<PathBuf, anyhow::Error> {
    let target_targz_path = target_targz_path.as_ref();
    let target_path = target_path.as_ref();
    let open_file = || {
        std::fs::File::open(&target_targz_path)
            .map_err(|e| anyhow::anyhow!("failed to open {}: {e}", target_targz_path.display()))
    };

    let try_decode_gz = || {
        let file = open_file()?;
        let gz_decoded = flate2::read::GzDecoder::new(&file);
        let mut ar = tar::Archive::new(gz_decoded);
        if strip_toplevel {
            unpack_sans_parent(ar, target_path).map_err(|e| {
                anyhow::anyhow!("failed to unpack {}: {e}", target_targz_path.display())
            })
        } else {
            ar.unpack(target_path).map_err(|e| {
                anyhow::anyhow!("failed to unpack {}: {e}", target_targz_path.display())
            })
        }
    };

    let try_decode_xz = || {
        let file = open_file()?;
        let mut decomp: Vec<u8> = Vec::new();
        let mut bufread = std::io::BufReader::new(&file);
        lzma_rs::xz_decompress(&mut bufread, &mut decomp).map_err(|e| {
            anyhow::anyhow!("failed to unpack {}: {e}", target_targz_path.display())
        })?;

        let cursor = std::io::Cursor::new(decomp);
        let mut ar = tar::Archive::new(cursor);
        if strip_toplevel {
            unpack_sans_parent(ar, target_path).map_err(|e| {
                anyhow::anyhow!("failed to unpack {}: {e}", target_targz_path.display())
            })
        } else {
            ar.unpack(target_path).map_err(|e| {
                anyhow::anyhow!("failed to unpack {}: {e}", target_targz_path.display())
            })
        }
    };

    try_decode_gz().or_else(|_| try_decode_xz())?;

    Ok(target_targz_path.to_path_buf())
}

/// Whether the top-level directory should be stripped
pub fn download_and_unpack_targz(
    url: &str,
    target_path: &Path,
    strip_toplevel: bool,
) -> Result<PathBuf, anyhow::Error> {
    let tempdir = tempdir::TempDir::new("wasmer-download-targz")?;

    let target_targz_path = tempdir.path().join("package.tar.gz");

    let mut resp = reqwest::blocking::get(url)
        .map_err(|e| anyhow::anyhow!("failed to download {url}: {e}"))?;

    {
        let mut file = std::fs::File::create(&target_targz_path).map_err(|e| {
            anyhow::anyhow!(
                "failed to download {url} into {}: {e}",
                target_targz_path.display()
            )
        })?;

        resp.copy_to(&mut file)
            .map_err(|e| anyhow::anyhow!("{e}"))?;
    }

    try_unpack_targz(target_targz_path.as_path(), target_path, strip_toplevel)
        .with_context(|| anyhow::anyhow!("Could not download {url}"))?;

    Ok(target_path.to_path_buf())
}

pub fn unpack_sans_parent<R>(mut archive: tar::Archive<R>, dst: &Path) -> std::io::Result<()>
where
    R: std::io::Read,
{
    use std::path::Component::Normal;

    for entry in archive.entries()? {
        let mut entry = entry?;
        let path: PathBuf = entry
            .path()?
            .components()
            .skip(1) // strip top-level directory
            .filter(|c| matches!(c, Normal(_))) // prevent traversal attacks
            .collect();
        entry.unpack(dst.join(path))?;
    }
    Ok(())
}

/// Installs the .tar.gz if it doesn't yet exist, returns the
/// (package dir, entrypoint .wasm file path)
pub fn install_package(wasmer_dir: &Path, url: &Url) -> Result<PathBuf, anyhow::Error> {
    use fs_extra::dir::copy;

    let tempdir = tempdir::TempDir::new("download")
        .map_err(|e| anyhow::anyhow!("could not create download temp dir: {e}"))?;

    let target_targz_path = tempdir.path().join("package.tar.gz");
    let unpacked_targz_path = tempdir.path().join("package");
    std::fs::create_dir_all(&unpacked_targz_path).map_err(|e| {
        anyhow::anyhow!(
            "could not create dir {}: {e}",
            unpacked_targz_path.display()
        )
    })?;

    get_targz_bytes(url, None, Some(target_targz_path.clone()))
        .map_err(|e| anyhow::anyhow!("failed to download {url}: {e}"))?;

    try_unpack_targz(
        target_targz_path.as_path(),
        unpacked_targz_path.as_path(),
        false,
    )
    .with_context(|| anyhow::anyhow!("Could not unpack file downloaded from {url}"))?;

    // read {unpacked}/wasmer.toml to get the name + version number
    let toml_parsed = LocalPackage::read_toml(&unpacked_targz_path)
        .map_err(|e| anyhow::anyhow!("error reading package name / version number: {e}"))?;

    let version = toml_parsed.package.version.to_string();

    let checkouts_dir = crate::get_checkouts_dir(wasmer_dir);

    let installation_path =
        checkouts_dir.join(format!("{}@{version}", Package::hash_url(url.as_ref())));

    std::fs::create_dir_all(&installation_path)
        .map_err(|e| anyhow::anyhow!("could not create installation path for {url}: {e}"))?;

    let mut options = fs_extra::dir::CopyOptions::new();
    options.content_only = true;
    options.overwrite = true;
    copy(&unpacked_targz_path, &installation_path, &options)?;

    #[cfg(not(target_os = "wasi"))]
    let _ = filetime::set_file_mtime(
        LocalPackage::get_wasmer_toml_path(&installation_path)?,
        filetime::FileTime::now(),
    );

    Ok(installation_path)
}

pub fn whoami(
    wasmer_dir: &Path,
    registry: Option<&str>,
    token: Option<&str>,
) -> Result<(String, String), anyhow::Error> {
    use crate::queries::{who_am_i_query, WhoAmIQuery};
    use graphql_client::GraphQLQuery;

    let config = PartialWapmConfig::from_file(wasmer_dir);

    let config = config
        .map_err(|e| anyhow::anyhow!("{e}"))
        .with_context(|| format!("{registry:?}"))?;

    let registry = match registry {
        Some(s) => format_graphql(s),
        None => config.registry.get_current_registry(),
    };

    let login_token = token
        .map(|s| s.to_string())
        .or_else(|| config.registry.get_login_token_for_registry(&registry))
        .ok_or_else(|| anyhow::anyhow!("not logged into registry {:?}", registry))?;

    let q = WhoAmIQuery::build_query(who_am_i_query::Variables {});
    let response: who_am_i_query::ResponseData =
        crate::graphql::execute_query(&registry, &login_token, &q)
            .with_context(|| format!("{registry:?}"))?;

    let username = response
        .viewer
        .as_ref()
        .ok_or_else(|| anyhow::anyhow!("not logged into registry {:?}", registry))?
        .username
        .to_string();

    Ok((registry, username))
}

pub fn test_if_registry_present(registry: &str) -> Result<bool, String> {
    use crate::queries::{test_if_registry_present, TestIfRegistryPresent};
    use graphql_client::GraphQLQuery;

    let q = TestIfRegistryPresent::build_query(test_if_registry_present::Variables {});
    crate::graphql::execute_query_modifier_inner_check_json(
        registry,
        "",
        &q,
        Some(Duration::from_secs(1)),
        |f| f,
    )
    .map_err(|e| format!("{e}"))?;

    Ok(true)
}

pub fn get_all_available_registries(wasmer_dir: &Path) -> Result<Vec<String>, String> {
    let config = PartialWapmConfig::from_file(wasmer_dir)?;

    let mut registries = Vec::new();
    match config.registry {
        Registries::Single(s) => {
            registries.push(format_graphql(&s.url));
        }
        Registries::Multi(m) => {
            for key in m.tokens.keys() {
                registries.push(format_graphql(key));
            }
        }
    }
    Ok(registries)
}

#[derive(Debug, PartialEq, Clone)]
pub struct RemoteWebcInfo {
    pub checksum: String,
    pub manifest: webc::Manifest,
}

pub fn install_webc_package(
    wasmer_dir: &Path,
    url: &Url,
    checksum: &str,
) -> Result<(), anyhow::Error> {
    tokio::runtime::Builder::new_multi_thread()
        .enable_all()
        .build()
        .unwrap()
        .block_on(async { install_webc_package_inner(wasmer_dir, url, checksum).await })
}

async fn install_webc_package_inner(
    wasmer_dir: &Path,
    url: &Url,
    checksum: &str,
) -> Result<(), anyhow::Error> {
    use futures_util::StreamExt;

    let path = get_webc_dir(wasmer_dir);
    let _ = std::fs::create_dir_all(&path);
    let webc_path = path.join(checksum);

    let mut file = std::fs::File::create(&webc_path)
        .map_err(|e| anyhow::anyhow!("{e}"))
        .context(anyhow::anyhow!("{}", webc_path.display()))?;

    let client = {
        let builder = reqwest::Client::builder();
        let builder = crate::graphql::proxy::maybe_set_up_proxy(builder)?;
        builder
            .redirect(reqwest::redirect::Policy::limited(10))
            .build()
            .map_err(|e| anyhow::anyhow!("{e}"))
            .context("install_webc_package: failed to build reqwest Client")?
    };

    let res = client
        .get(url.clone())
        .header(ACCEPT, "application/webc")
        .send()
        .await
        .and_then(|response| response.error_for_status())
        .map_err(|e| anyhow::anyhow!("{e}"))
        .context(anyhow::anyhow!("install_webc_package: failed to GET {url}"))?;

    let mut stream = res.bytes_stream();

    while let Some(item) = stream.next().await {
        let item = item
            .map_err(|e| anyhow::anyhow!("{e}"))
            .context(anyhow::anyhow!("install_webc_package: failed to GET {url}"))?;
        file.write_all(&item)
            .map_err(|e| anyhow::anyhow!("{e}"))
            .context(anyhow::anyhow!(
                "install_webc_package: failed to write chunk to {}",
                webc_path.display()
            ))?;
    }

    Ok(())
}

/// Returns a list of all installed webc packages
pub fn get_all_installed_webc_packages(wasmer_dir: &Path) -> Vec<RemoteWebcInfo> {
    get_all_installed_webc_packages_inner(wasmer_dir)
}

fn get_all_installed_webc_packages_inner(wasmer_dir: &Path) -> Vec<RemoteWebcInfo> {
    let dir = get_webc_dir(wasmer_dir);

    let read_dir = match std::fs::read_dir(dir) {
        Ok(s) => s,
        Err(_) => return Vec::new(),
    };

    read_dir
        .filter_map(|r| Some(r.ok()?.path()))
        .filter_map(|path| {
            webc::WebCMmap::parse(
                path,
                &webc::ParseOptions {
                    parse_atoms: false,
                    parse_volumes: false,
                    ..Default::default()
                },
            )
            .ok()
        })
        .filter_map(|webc| {
            let checksum = webc.checksum.as_ref().map(|s| &s.data)?.to_vec();
            let hex_string = get_checksum_hash(&checksum);
            Some(RemoteWebcInfo {
                checksum: hex_string,
                manifest: webc.manifest.clone(),
            })
        })
        .collect()
}

/// The checksum of the webc file has a bunch of zeros at the end
/// (it's currently encoded that way in the webc format). This function
/// strips the zeros because otherwise the filename would become too long.
///
/// So:
///
/// `3ea47cb0000000000000` -> `3ea47cb`
///
pub fn get_checksum_hash(bytes: &[u8]) -> String {
    let mut checksum = bytes.to_vec();
    while checksum.last().copied() == Some(0) {
        checksum.pop();
    }
    hex::encode(&checksum).chars().take(64).collect()
}

/// Returns the checksum of the .webc file, so that we can check whether the
/// file is already installed before downloading it
pub fn get_remote_webc_checksum(url: &Url) -> Result<String, anyhow::Error> {
    let request_max_bytes = webc::WebC::get_signature_offset_start() + 4 + 1024 + 8 + 8;
    let data = get_webc_bytes(url, Some(0..request_max_bytes), None)
        .with_context(|| anyhow::anyhow!("note: use --registry to change the registry URL"))?
        .unwrap();
    let checksum = webc::WebC::get_checksum_bytes(&data)
        .map_err(|e| anyhow::anyhow!("{e}"))?
        .to_vec();
    Ok(get_checksum_hash(&checksum))
}

/// Before fetching the entire file from a remote URL, just fetch the manifest
/// so we can see if the package has already been installed
pub fn get_remote_webc_manifest(url: &Url) -> Result<RemoteWebcInfo, anyhow::Error> {
    // Request up unti manifest size / manifest len
    let request_max_bytes = webc::WebC::get_signature_offset_start() + 4 + 1024 + 8 + 8;
    let data = get_webc_bytes(url, Some(0..request_max_bytes), None)?.unwrap();
    let checksum = webc::WebC::get_checksum_bytes(&data)
        .map_err(|e| anyhow::anyhow!("{e}"))
        .context("WebC::get_checksum_bytes failed")?
        .to_vec();
    let hex_string = get_checksum_hash(&checksum);

    let (manifest_start, manifest_len) = webc::WebC::get_manifest_offset_size(&data)
        .map_err(|e| anyhow::anyhow!("{e}"))
        .context("WebC::get_manifest_offset_size failed")?;
    let data_with_manifest =
        get_webc_bytes(url, Some(0..manifest_start + manifest_len), None)?.unwrap();
    let manifest = webc::WebC::get_manifest(&data_with_manifest)
        .map_err(|e| anyhow::anyhow!("{e}"))
        .context("WebC::get_manifest failed")?;
    Ok(RemoteWebcInfo {
        checksum: hex_string,
        manifest,
    })
}

fn setup_client(
    url: &Url,
    application_type: &'static str,
) -> Result<reqwest::blocking::RequestBuilder, anyhow::Error> {
    let client = {
        let builder = reqwest::blocking::Client::builder();
        let builder = crate::graphql::proxy::maybe_set_up_proxy_blocking(builder)
            .context("setup_webc_client")?;
        builder
            .redirect(reqwest::redirect::Policy::limited(10))
            .build()
            .map_err(|e| anyhow::anyhow!("{e}"))
            .context("setup_webc_client: builder.build() failed")?
    };

    Ok(client.get(url.clone()).header(ACCEPT, application_type))
}

fn get_webc_bytes(
    url: &Url,
    range: Option<Range<usize>>,
    stream_response_into: Option<PathBuf>,
) -> Result<Option<Vec<u8>>, anyhow::Error> {
    get_bytes(url, range, "application/webc", stream_response_into)
}

fn get_targz_bytes(
    url: &Url,
    range: Option<Range<usize>>,
    stream_response_into: Option<PathBuf>,
) -> Result<Option<Vec<u8>>, anyhow::Error> {
    get_bytes(url, range, "application/tar+gzip", stream_response_into)
}

fn get_bytes(
    url: &Url,
    range: Option<Range<usize>>,
    application_type: &'static str,
    stream_response_into: Option<PathBuf>,
) -> Result<Option<Vec<u8>>, anyhow::Error> {
    // curl -r 0-500 -L https://wapm.dev/syrusakbary/python -H "Accept: application/webc" --output python.webc

    let mut res = setup_client(url, application_type)?;

    if let Some(range) = range.as_ref() {
        res = res.header(RANGE, format!("bytes={}-{}", range.start, range.end));
    }

    let mut res = res
        .send()
        .map_err(|e| anyhow::anyhow!("{e}"))
        .context("send() failed")?;

    if res.status().is_redirection() {
        return Err(anyhow::anyhow!("redirect: {:?}", res.status()));
    }

    if res.status().is_server_error() {
        return Err(anyhow::anyhow!("server error: {:?}", res.status()));
    }

    if res.status().is_client_error() {
        return Err(anyhow::anyhow!("client error: {:?}", res.status()));
    }

    if let Some(path) = stream_response_into.as_ref() {
        let mut file = std::fs::File::create(&path).map_err(|e| {
            anyhow::anyhow!("failed to download {url} into {}: {e}", path.display())
        })?;

        res.copy_to(&mut file)
            .map_err(|e| anyhow::anyhow!("{e}"))
            .map_err(|e| {
                anyhow::anyhow!("failed to download {url} into {}: {e}", path.display())
            })?;

        if application_type == "application/webc" {
            let mut buf = vec![0; 100];
            file.read_exact(&mut buf)
                .map_err(|e| anyhow::anyhow!("invalid webc downloaded from {url}: {e}"))?;
            if buf[0..webc::MAGIC.len()] != webc::MAGIC[..] {
                let first_100_bytes = String::from_utf8_lossy(&buf);
                return Err(anyhow::anyhow!("invalid webc bytes: {first_100_bytes:?}"));
            }
        }

        Ok(None)
    } else {
        let bytes = res
            .bytes()
            .map_err(|e| anyhow::anyhow!("{e}"))
            .context("bytes() failed")?;

        if application_type == "application/webc"
            && (range.is_none() || range.unwrap().start == 0)
            && bytes[0..webc::MAGIC.len()] != webc::MAGIC[..]
        {
            let bytes = bytes.iter().copied().take(100).collect::<Vec<_>>();
            let first_100_bytes = String::from_utf8_lossy(&bytes);
            return Err(anyhow::anyhow!("invalid webc bytes: {first_100_bytes:?}"));
        }

        // else if "application/tar+gzip" - we would need to uncompress the response here
        // since failure responses are very small, this will fail during unpacking instead

        Ok(Some(bytes.to_vec()))
    }
}

// TODO: this test is segfaulting only on linux-musl, no other OS
// See https://github.com/wasmerio/wasmer/pull/3215
#[cfg(not(target_env = "musl"))]
#[test]
fn test_install_package() {
    println!("test install package...");
    let registry = "https://registry.wapm.io/graphql";
    if !test_if_registry_present(registry).unwrap_or(false) {
        panic!("registry.wapm.io not reachable, test will fail");
    }
    println!("registry present");

    let wabt = query_package_from_registry(registry, "wasmer/wabt", Some("1.0.29")).unwrap();

    println!("wabt queried: {wabt:#?}");

    assert_eq!(wabt.registry, registry);
    assert_eq!(wabt.package, "wasmer/wabt");
    assert_eq!(wabt.version, "1.0.29");
    assert_eq!(
        wabt.commands,
        "wat2wasm, wast2json, wasm2wat, wasm-interp, wasm-validate, wasm-strip"
    );
    assert_eq!(
        wabt.url,
        "https://registry-cdn.wapm.io/packages/wasmer/wabt/wabt-1.0.29.tar.gz".to_string()
    );

    let fake_wasmer_dir = tempdir::TempDir::new("tmp").unwrap();
    let wasmer_dir = fake_wasmer_dir.path();
    let path = install_package(wasmer_dir, &url::Url::parse(&wabt.url).unwrap()).unwrap();

    println!("package installed: {path:?}");

    assert_eq!(
        path,
        get_checkouts_dir(wasmer_dir).join(&format!("{}@1.0.29", Package::hash_url(&wabt.url)))
    );

    let all_installed_packages = get_all_local_packages(wasmer_dir);

    let is_installed = all_installed_packages
        .iter()
        .any(|p| p.name == "wasmer/wabt" && p.version == "1.0.29");

    if !is_installed {
        let panic_str = get_all_local_packages(wasmer_dir)
            .iter()
            .map(|p| format!("{} {} {}", p.registry, p.name, p.version))
            .collect::<Vec<_>>()
            .join("\r\n");
        panic!("get all local packages: failed to install:\r\n{panic_str}");
    }

    println!("ok, done");
}

/// A library that exposes bindings to a WAPM package.
#[derive(Debug, Clone, PartialEq, Eq)]
pub struct Bindings {
    /// A unique ID specifying this set of bindings.
    pub id: String,
    /// The URL which can be used to download the files that were generated
    /// (typically as a `*.tar.gz` file).
    pub url: String,
    /// The programming language these bindings are written in.
    pub language: ProgrammingLanguage,
    /// The generator used to generate these bindings.
    pub generator: BindingsGenerator,
}

/// The generator used to create [`Bindings`].
#[derive(Debug, Clone, PartialEq, Eq)]
pub struct BindingsGenerator {
    /// A unique ID specifying this generator.
    pub id: String,
    /// The generator package's name (e.g. `wasmer/wasmer-pack`).
    pub package_name: String,
    /// The exact package version.
    pub version: String,
    /// The name of the command that was used for generating bindings.
    pub command: String,
}

impl fmt::Display for BindingsGenerator {
    fn fmt(&self, f: &mut fmt::Formatter<'_>) -> fmt::Result {
        let BindingsGenerator {
            package_name,
            version,
            command,
            ..
        } = self;

        write!(f, "{package_name}@{version}:{command}")?;

        Ok(())
    }
}

/// List all bindings associated with a particular package.
///
/// If a version number isn't provided, this will default to the most recently
/// published version.
pub fn list_bindings(
    registry: &str,
    name: &str,
    version: Option<&str>,
) -> Result<Vec<Bindings>, anyhow::Error> {
    use crate::queries::{
        get_bindings_query::{ResponseData, Variables},
        GetBindingsQuery,
    };
    use graphql_client::GraphQLQuery;

    let variables = Variables {
        name: name.to_string(),
        version: version.map(String::from),
    };

    let q = GetBindingsQuery::build_query(variables);
    let response: ResponseData = crate::graphql::execute_query(registry, "", &q)?;

    let package_version = response.package_version.context("Package not found")?;

    let mut bindings_packages = Vec::new();

    for b in package_version.bindings.into_iter().flatten() {
        let pkg = Bindings {
            id: b.id,
            url: b.url,
            language: b.language,
            generator: BindingsGenerator {
                id: b.generator.package_version.id,
                package_name: b.generator.package_version.package.name,
                version: b.generator.package_version.version,
                command: b.generator.command_name,
            },
        };
        bindings_packages.push(pkg);
    }

    Ok(bindings_packages)
}<|MERGE_RESOLUTION|>--- conflicted
+++ resolved
@@ -91,11 +91,8 @@
 }
 
 impl LocalPackage {
-<<<<<<< HEAD
-    pub fn get_path(&self, #[cfg(test)] _test_name: &str) -> Result<PathBuf, String> {
-=======
+
     pub fn get_path(&self) -> Result<PathBuf, String> {
->>>>>>> d5adde84
         Ok(self.path.clone())
     }
 
