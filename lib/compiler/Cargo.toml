[package]
name = "wasmer-compiler"
version = "1.0.2"
description = "Base compiler abstraction for Wasmer WebAssembly runtime"
categories = ["wasm", "no-std"]
keywords = ["wasm", "webassembly", "compiler"]
authors = ["Wasmer Engineering Team <engineering@wasmer.io>"]
repository = "https://github.com/wasmerio/wasmer"
license = "MIT OR Apache-2.0 WITH LLVM-exception"
readme = "README.md"
edition = "2018"

[dependencies]
wasmer-vm = { path = "../vm", version = "1.0.2" }
wasmer-types = { path = "../types", version = "1.0.2", default-features = false }
wasmparser = { version = "0.74", optional = true, default-features = false }
target-lexicon = { version = "0.11", default-features = false }
enumset = "1.0"
hashbrown = { version = "0.9", optional = true }
serde = { version = "1.0", features = ["derive"], optional = true }
thiserror = "1.0"
serde_bytes = { version = "0.11", optional = true }
smallvec = "1.6" 
<<<<<<< HEAD
rkyv = { version = "=0.4.1", optional = true }
=======
rkyv = { version = "0.4.3", optional = true }
>>>>>>> 51d60ae9
loupe = "0.1"

[features]
default = ["std", "enable-serde", "enable-rkyv"]
# This feature is for compiler implementors, it enables using `Compiler` and
# `CompilerConfig`, as well as the included wasmparser.
# Disable this feature if you just want a headless engine.
translator = ["wasmparser"]
std = ["wasmer-types/std"]
core = ["hashbrown", "wasmer-types/core"]
enable-serde = ["serde", "serde_bytes", "wasmer-types/enable-serde"]
enable-rkyv = ["rkyv"]

[badges]
maintenance = { status = "experimental" }<|MERGE_RESOLUTION|>--- conflicted
+++ resolved
@@ -21,11 +21,7 @@
 thiserror = "1.0"
 serde_bytes = { version = "0.11", optional = true }
 smallvec = "1.6" 
-<<<<<<< HEAD
-rkyv = { version = "=0.4.1", optional = true }
-=======
 rkyv = { version = "0.4.3", optional = true }
->>>>>>> 51d60ae9
 loupe = "0.1"
 
 [features]
